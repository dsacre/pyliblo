--- conflicted
+++ resolved
@@ -257,21 +257,8 @@
                  src,
                  cb.user_data)
 
-<<<<<<< HEAD
-    # call function
-    if _inspect.getargspec(func)[1] is None:
-        # determine number of arguments to call the function with
-        n = len(_inspect.getargspec(func)[0])
-        if _inspect.ismethod(func):
-            n -= 1  # self doesn't count
-        r = cb.func(*func_args[0:n])
-    else:
-        # function has argument list, pass all arguments
-        r = cb.func(*func_args)
-=======
     # call the function
     r = cb.func(*func_args[:cb.nargs])
->>>>>>> 6a4a87de
 
     return r if r is not None else 0
 
